--- conflicted
+++ resolved
@@ -69,19 +69,11 @@
         self._pp.pprint(rec._data)
         print("\n")
 
-<<<<<<< HEAD
         mess_table = rec["current_month"]
         chans = Message(mess_table,
                         resource_pool=self.db.resources).all_channels(uaid)
         print("Channels in message table:")
         self._pp.pprint(chans)
-=======
-        if "current_month" in rec:
-            mess_table = rec["current_month"]
-            chans = self.db.message_tables[mess_table].all_channels(uaid)
-            print("Channels in message table:")
-            self._pp.pprint(chans)
->>>>>>> bec183ce
 
 
 def run_endpoint_diagnostic_cli(sysargs=None, use_files=True,
