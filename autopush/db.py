--- conflicted
+++ resolved
@@ -748,13 +748,8 @@
 
 class Router(object):
     """Create a Router table abstraction on top of a DynamoDB Table object"""
-<<<<<<< HEAD
     def __init__(self, conf, metrics, resource_pool, max_ttl=MAX_EXPIRY):
         # type: (dict, IMetrics, BotoResources, int) -> None
-=======
-    def __init__(self, table, metrics, max_ttl=MAX_EXPIRY):
-        # type: (Table, IMetrics, int) -> None
->>>>>>> bec183ce
         """Create a new Router object
 
         :param table: :class:`Table` object.
