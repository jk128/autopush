--- conflicted
+++ resolved
@@ -46,7 +46,6 @@
         mock_db.router.get_uaid.return_value = mock_item = FakeDict()
         mock_item._data = {}
         mock_item["current_month"] = "201608120002"
-<<<<<<< HEAD
         mock_db.message_tables = ["201608120002"]
         mock_msg.return_value = mock_message = Mock()
 
@@ -58,20 +57,12 @@
             use_files=False,
             resource_pool=autopush.tests.boto_resources)
         mock_message.all_channels.assert_called()
-=======
-        mock_message_table = Mock()
-        mock_db.message_tables = {"201608120002": mock_message_table}
-
-        run_endpoint_diagnostic_cli([
-            "--router_tablename=fred",
-            "http://something/wpush/v1/legit_endpoint",
-        ], use_files=False)
-        mock_message_table.all_channels.assert_called()
 
     def test_parser_tuple(self):
         from autopush.diagnostic_cli import EndpointDiagnosticCLI
 
-        edc = EndpointDiagnosticCLI(("http://someendpoint",))
+        edc = EndpointDiagnosticCLI(
+            ("http://someendpoint",),
+            resource_pool=autopush.tests.boto_resources)
         assert edc is not None
-        assert edc._endpoint == "http://someendpoint"
->>>>>>> bec183ce
+        assert edc._endpoint == "http://someendpoint"