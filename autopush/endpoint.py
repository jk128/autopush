--- conflicted
+++ resolved
@@ -247,17 +247,14 @@
         self._write_response(503, errno=201,
                              message="Please slow message send rate")
 
-<<<<<<< HEAD
     def _jws_err(self, fail):
         """errBack for JWS/JWT exceptions"""
         fail.trap(JOSEError)
-        self.log.info(format="Authorization Failure: %s" % fail.value,
+        self.log.info(format="Authorization Failure",
                       status_code=401, errno=109, **self._client_info)
         self._write_response(401, errno=109,
                              message="Invalid Authorization")
 
-=======
->>>>>>> 6890dc40
     def _boto_err(self, fail):
         """errBack for random boto exceptions"""
         fail.trap(BotoServerError)
